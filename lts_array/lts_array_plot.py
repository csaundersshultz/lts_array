import matplotlib.pyplot as plt
import numpy as np

from copy import deepcopy
from collections import Counter


<<<<<<< HEAD
def lts_array_plot(st, lts_vel, lts_baz, t, mdccm, stdict=None):
=======
def lts_array_plot(st, stdict, t, mdccm, lts_vel, lts_baz):
>>>>>>> 66e4e525
    '''
    Return a Least-trimmed squares array processing plot, including
        flagged element pairs.
    Plots first channel waveform, trace-velocity, back-azimuth,
        and LTS-flagged element pairs.

    Args:
        st (stream): Obspy stream. Assumes response has been removed.
        stdict (dict): Dictionary of flagged element pairs
            from the `fast_lts_array` function.
        t (array): Array of time values for each parameter estimate.
        mdccm (array): Array of median cross-correlation maximas.
        lts_vel (array): Array of least-trimmed squares
            trace velocity estimates.
        lts_baz (array): Array of least-trimmed squares
            back-azimuths estimates.

    Returns:
        (tuple):
            ``fig1``: Output figure handle.
            ``axs1``: Output figure axes.

    Example:
        fig, axs = lts_array_plot(st, lts_vel, lts_baz, t, mdccm, stdict)
    '''

    # Specify the colormap.
    cm = 'RdYlBu_r'
    # Colorbar/y-axis limits for MdCCM.
    cax = (0.2, 1)
    # Specify the time vector for plotting the trace.
    tvec = st[0].times('matplotlib')

    # Check station dictionary input. It must be a non-empy dictionary.
    if not isinstance(stdict, dict) or not stdict:
        stdict = None

    # Determine the number and order of subplots.
    num_subplots = 3
    vplot = 1
    bplot = 2
    splot = bplot
    if stdict is not None:
        num_subplots += 1
        splot = bplot + 1

    # Start plotting.
    fig, axarr = plt.subplots(num_subplots, 1, sharex='col')
    fig.set_size_inches(9, 12)
    axs = axarr.ravel()
    axs[0].plot(tvec, st[0].data, 'k')
    axs[0].axis('tight')
    axs[0].set_ylabel('Pressure [Pa]')
    axs[0].text(0.15, 0.93, st[0].stats.station, horizontalalignment='center',
                verticalalignment='center', transform=axs[0].transAxes)
    cbaxes = fig.add_axes(
        [0.95, axs[splot].get_position().y0, 0.02,
         axs[vplot].get_position().y1 - axs[splot].get_position().y0])

    # Plot the trace velocity plot.
    sc = axs[vplot].scatter(t, lts_vel, c=mdccm,
                            edgecolors='k', lw=0.1, cmap=cm)
    axs[vplot].set_ylim(0.25, 0.45)
    axs[vplot].set_xlim(t[0], t[-1])
    sc.set_clim(cax)
    axs[vplot].set_ylabel('Trace Velocity\n [km/s]')

    #  Plot the back-azimuth estimates.
    sc = axs[bplot].scatter(t, lts_baz, c=mdccm,
                            edgecolors='k', lw=0.1, cmap=cm)
    axs[bplot].set_ylim(0, 360)
    axs[bplot].set_xlim(t[0], t[-1])
    sc.set_clim(cax)
    axs[bplot].set_ylabel('Back-azimuth\n [deg]')

    hc = plt.colorbar(sc, cax=cbaxes, ax=[axs[1], axs[2]])
    hc.set_label('MdCCM')

    # Plot dropped station pairs from LTS if given.
    if stdict is not None:
        ndict = deepcopy(stdict)
        n = ndict['size']
        ndict.pop('size', None)
        tstamps = list(ndict.keys())
        tstampsfloat = [float(ii) for ii in tstamps]

        # Set the second colormap for station pairs.
        cm2 = plt.get_cmap('binary', (n-1))
        initplot = np.empty(len(t))
        initplot.fill(1)

        axs[splot].scatter(np.array([t[0], t[-1]]),
                           np.array([0.01, 0.01]), c='w')
        axs[splot].axis('tight')
        axs[splot].set_ylabel('Element [#]')
        axs[splot].set_xlabel('UTC Time')
        axs[splot].set_xlim(t[0], t[-1])
        axs[splot].set_ylim(0.5, n+0.5)
        axs[splot].xaxis_date()
        axs[splot].tick_params(axis='x', labelbottom='on')

        # Loop through the stdict for each flag and plot
        for jj in range(len(tstamps)):
            z = Counter(list(ndict[tstamps[jj]]))
            keys, vals = z.keys(), z.values()
            keys, vals = np.array(list(keys)), np.array(list(vals))
            pts = np.tile(tstampsfloat[jj], len(keys))
            sc2 = axs[splot].scatter(pts, keys, c=vals, edgecolors='k',
                                     lw=0.1, cmap=cm2, vmin=0.5, vmax=n-0.5)

        # Add the horizontal colorbar for station pairs.
        p3 = axs[splot].get_position().get_points().flatten()
        p3 = axs[splot].get_position()
        cbaxes2 = fig.add_axes([p3.x0, p3.y0-0.08, p3.width, 0.02])
        hc2 = plt.colorbar(sc2, orientation="horizontal",
                           cax=cbaxes2, ax=axs[splot])
        hc2.set_label('Number of Flagged Element Pairs')

    axs[splot].xaxis_date()
    axs[splot].set_xlabel('UTC Time')

    return fig, axs<|MERGE_RESOLUTION|>--- conflicted
+++ resolved
@@ -5,11 +5,7 @@
 from collections import Counter
 
 
-<<<<<<< HEAD
 def lts_array_plot(st, lts_vel, lts_baz, t, mdccm, stdict=None):
-=======
-def lts_array_plot(st, stdict, t, mdccm, lts_vel, lts_baz):
->>>>>>> 66e4e525
     '''
     Return a Least-trimmed squares array processing plot, including
         flagged element pairs.
